language: python

python:
  - 2.7

cache:
  - pip
  - ccache

addons:
  apt:
    sources:
      - ubuntu-toolchain-r-test
    packages:
      - cmake
      - python-dev
      - python3-dev
      - g++-7

env:
  global:
    - CC=gcc-7
    - CXX=g++-7
  matrix:
    - USE_CONDA=false ESPNET_PYTHON_VERSION=2.7 TH_VERSION=0.4.1
    - USE_CONDA=true ESPNET_PYTHON_VERSION=2.7 TH_VERSION=0.4.1
    - USE_CONDA=true ESPNET_PYTHON_VERSION=2.7 TH_VERSION=1.0.0
    - USE_CONDA=true ESPNET_PYTHON_VERSION=3.7 TH_VERSION=0.4.1
    - USE_CONDA=true ESPNET_PYTHON_VERSION=3.7 TH_VERSION=1.0.0

install:
  - if [[ ${USE_CONDA} == false ]]; then
        pip install http://download.pytorch.org/whl/cpu/torch-${TH_VERSION}-cp27-cp27mu-linux_x86_64.whl ;
    else
        cd tools;
        make PYTHON_VERSION=${ESPNET_PYTHON_VERSION} venv;
        source venv/etc/profile.d/conda.sh;
        conda config --set always_yes yes --set changeps1 no;
        conda activate;
        conda update -y conda;
        conda install -y pytorch-cpu=${TH_VERSION} -c pytorch;
        cd -;
    fi
  - pip install -U pip wheel
  # install espnet
  - pip install -e .
  - pip install -e .[test]
  - pip install -e .[doc]
  # [FIXME] hacking==1.1.0 requires flake8<2.7.0,>=2.6.0, but that version has a problem around fstring
  - pip install -U flake8
  # install matplotlib
  - pip install matplotlib
  # install warp-ctc (use @jnishi patched version)
  - git clone https://github.com/jnishi/warp-ctc.git
  - if [[ "${TH_VERSION}" != 0.4.1 ]]; then
      cd warp-ctc; git checkout -b pytorch-1.0.0 remotes/origin/pytorch-1.0.0; cd ..;
    fi
  - cd warp-ctc && mkdir build && cd build && cmake .. && make -j4 && cd ..
  - pip install cffi
  - cd pytorch_binding && python setup.py install && cd ../..
  # install kaldiio
  - pip install git+https://github.com/nttcslab-sp/kaldiio.git
  # install chainer_ctc
  - pip install cython
  - git clone https://github.com/jheymann85/chainer_ctc.git
  - cd chainer_ctc && chmod +x install_warp-ctc.sh && ./install_warp-ctc.sh
  - pip install . && cd ..
  - export LD_LIBRARY_PATH=${LD_LIBRARY_PATH}:`pwd`/chainer_ctc/ext/warp-ctc/build
  # install bats-core
  - git clone https://github.com/bats-core/bats-core.git
  - export PATH=$(pwd)/bats-core/bin:$PATH


script:
  # TODO test coding style?
<<<<<<< HEAD
  - flake8 espnet test utils
=======
  - if [[ "${ESPNET_PYTHON_VERSION}" == 2.7 ]]; then
        flake8 --exclude espnet/nets/pytorch_backend/frontends espnet test utils;
    else
        flake8 espnet test utils;
    fi
>>>>>>> a58b032d
  - autopep8 -r espnet test utils --global-config .pep8 --diff --max-line-length 120 | tee check_autopep8
  - test ! -s check_autopep8
  - pytest
  - bats test_utils
  - travis-sphinx build --source=doc --nowarn
  - bash -c 'find egs -name "run.sh" -printf "%p" -execdir shellcheck -x -e SC1091 -e SC2086 {} \; ; cd ${TRAVIS_BUILD_DIR}/utils ; shellcheck -x -e SC1091 -e SC2086 *.sh'

sudo: false


after_success:
    - travis-sphinx deploy
<|MERGE_RESOLUTION|>--- conflicted
+++ resolved
@@ -73,15 +73,11 @@
 
 script:
   # TODO test coding style?
-<<<<<<< HEAD
-  - flake8 espnet test utils
-=======
   - if [[ "${ESPNET_PYTHON_VERSION}" == 2.7 ]]; then
         flake8 --exclude espnet/nets/pytorch_backend/frontends espnet test utils;
     else
         flake8 espnet test utils;
     fi
->>>>>>> a58b032d
   - autopep8 -r espnet test utils --global-config .pep8 --diff --max-line-length 120 | tee check_autopep8
   - test ! -s check_autopep8
   - pytest

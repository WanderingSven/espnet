--- conflicted
+++ resolved
@@ -25,10 +25,6 @@
 import matplotlib
 import numpy as np
 import torch
-<<<<<<< HEAD
-
-=======
->>>>>>> a58b032d
 matplotlib.use('Agg')
 
 
@@ -37,8 +33,6 @@
                   num_batches=0, min_batch_size=1, shortest_first=False):
     """Make batch set from json dictionary
 
-<<<<<<< HEAD
-=======
     if utts have "category" value,
 
         >>> data = {'utt1': {'category': 'A', 'input': ...},
@@ -51,7 +45,6 @@
     Note that if any utts doesn't have "category",
     perform as same as "make_batchset_within_category"
 
->>>>>>> a58b032d
     :param Dict[str, Dict[str, Any]] data: dictionary loaded from data.json
     :param int batch_size: batch size
     :param int max_length_in: maximum length of input to decide adaptive batch size
@@ -59,9 +52,6 @@
     :param int num_batches: # number of batches to use (for debug)
     :param int min_batch_size: minimum batch size (for multi-gpu)
     :param bool shortest_first: Sort from batch with shortest samples to longest if true, otherwise reverse
-<<<<<<< HEAD
-    :return: List[Tuple[str, Dict[str, List[Dict[str, Any]]]] list of batches
-=======
     :return: List[List[Tuple[str, dict]]] list of batches
     """
 
@@ -108,7 +98,6 @@
     :param int min_batch_size: mininum batch size (for multi-gpu)
     :param bool shortest_first: Sort from batch with shortest samples to longest if true, otherwise reverse
     :return: List[List[Tuple[str, dict]]] list of batches
->>>>>>> a58b032d
     """
 
     # sort it by input lengths (long to short)
@@ -152,19 +141,7 @@
             break
         start = end
 
-<<<<<<< HEAD
-    # for debugging
-    if num_batches > 0:
-        minibatches = minibatches[:num_batches]
-    logging.info('# minibatches: ' + str(len(minibatches)))
-
-    # such like: [('uttid1',
-    #              {'input': [{'shape': ...}],
-    #               'output': [{'shape': ...}]}),
-    #             ...]
-=======
     # batch: List[List[Tuple[str, dict]]]
->>>>>>> a58b032d
     return minibatches
 
 
@@ -250,11 +227,7 @@
             plot.clf()
 
     def get_attention_weights(self):
-<<<<<<< HEAD
-        batch = self.converter([self.converter.transform(self.data)], self.device)
-=======
         batch = self.converter([self.transform(self.data)], self.device)
->>>>>>> a58b032d
         att_ws = self.att_vis_fn(*batch)
         return att_ws
 

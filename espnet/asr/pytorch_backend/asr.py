#!/usr/bin/env python

# Copyright 2017 Johns Hopkins University (Shinji Watanabe)
#  Apache 2.0  (http://www.apache.org/licenses/LICENSE-2.0)


import copy
import json
import logging
import math
import os
import sys

# chainer related
from chainer.datasets import TransformDataset
from chainer import reporter as reporter_module
from chainer import training
from chainer.training import extensions

# torch related
import torch

import numpy as np
from tensorboardX import SummaryWriter

# espnet related
from espnet.asr.asr_utils import adadelta_eps_decay
from espnet.asr.asr_utils import add_results_to_json
from espnet.asr.asr_utils import CompareValueTrigger
from espnet.asr.asr_utils import get_model_conf
from espnet.asr.asr_utils import make_batchset
from espnet.asr.asr_utils import plot_spectrogram
from espnet.asr.asr_utils import PlotAttentionReport
from espnet.asr.asr_utils import restore_snapshot
from espnet.asr.asr_utils import torch_load
from espnet.asr.asr_utils import torch_resume
from espnet.asr.asr_utils import torch_save
from espnet.asr.asr_utils import torch_snapshot
import espnet.lm.pytorch_backend.extlm as extlm_pytorch
import espnet.lm.pytorch_backend.lm as lm_pytorch
from espnet.nets.pytorch_backend.e2e_asr import E2E
from espnet.nets.pytorch_backend.e2e_asr import pad_list
<<<<<<< HEAD
from espnet.transform.spectrogram import IStft
from espnet.transform.transformation import Transformation
from espnet.transform.transformation import using_transform_config
from espnet.utils.cli_utils import FileWriterWrapper
from espnet.utils.deterministic_utils import set_deterministic_pytorch
from espnet.utils.io_utils import LoadInputsAndTargets
=======
from espnet.nets.pytorch_backend.e2e_asr import StreamingE2E

>>>>>>> fc9037e4
from espnet.utils.training.iterators import ShufflingEnabler
from espnet.utils.training.iterators import ToggleableShufflingMultiprocessIterator
from espnet.utils.training.iterators import ToggleableShufflingSerialIterator
from espnet.utils.training.tensorboard_logger import TensorboardLogger
from espnet.utils.training.train_utils import check_early_stop
from espnet.utils.training.train_utils import set_early_stop

import matplotlib
matplotlib.use('Agg')

if sys.version_info[0] == 2:
    from itertools import izip_longest as zip_longest
else:
    from itertools import zip_longest as zip_longest

REPORT_INTERVAL = 100


class CustomEvaluator(extensions.Evaluator):
    """Custom Evaluator for Pytorch

    :param torch.nn.Module model : The model to evaluate
    :param chainer.dataset.Iterator : The train iterator
    :param target :
    :param CustomConverter converter : The batch converter
    :param torch.device device : The device used
    """

    def __init__(self, model, iterator, target, converter, device):
        super(CustomEvaluator, self).__init__(iterator, target)
        self.model = model
        self.converter = converter
        self.device = device

    # The core part of the update routine can be customized by overriding
    def evaluate(self):
        iterator = self._iterators['main']

        if self.eval_hook:
            self.eval_hook(self)

        if hasattr(iterator, 'reset'):
            iterator.reset()
            it = iterator
        else:
            it = copy.copy(iterator)

        summary = reporter_module.DictSummary()

        self.model.eval()
        with torch.no_grad(), using_transform_config({'train': False}):
            for batch in it:
                observation = {}
                with reporter_module.report_scope(observation):
                    # read scp files
                    # x: original json with loaded features
                    #    will be converted to chainer variable later
                    x = self.converter(batch, self.device)
                    self.model(*x)
                summary.add(observation)
        self.model.train()

        return summary.compute_mean()


class CustomUpdater(training.StandardUpdater):
    """Custom Updater for Pytorch

    :param torch.nn.Module model : The model to update
    :param int grad_clip_threshold : The gradient clipping value to use
    :param chainer.dataset.Iterator train_iter : The training iterator
    :param torch.optim.optimizer optimizer: The training optimizer
    :param CustomConverter converter: The batch converter
    :param torch.device device : The device to use
    :param int ngpu : The number of gpus to use
    """

    def __init__(self, model, grad_clip_threshold, train_iter,
                 optimizer, converter, device, ngpu):
        super(CustomUpdater, self).__init__(train_iter, optimizer)
        self.model = model
        self.grad_clip_threshold = grad_clip_threshold
        self.converter = converter
        self.device = device
        self.ngpu = ngpu

    # The core part of the update routine can be customized by overriding.
    def update_core(self):
        # When we pass one iterator and optimizer to StandardUpdater.__init__,
        # they are automatically named 'main'.
        train_iter = self.get_iterator('main')
        optimizer = self.get_optimizer('main')

        # Get the next batch ( a list of json files)
        batch = train_iter.next()
        x = self.converter(batch, self.device)

        # Compute the loss at this time step and accumulate it
        optimizer.zero_grad()  # Clear the parameter gradients
        loss = self.model(*x)[0]
        if self.ngpu > 1:
            loss = loss.sum() / self.ngpu
        loss.backward()  # Backprop
        loss.detach()  # Truncate the graph
        # compute the gradient norm to check if it is normal or not
        grad_norm = torch.nn.utils.clip_grad_norm_(
            self.model.parameters(), self.grad_clip_threshold)
        logging.info('grad norm={}'.format(grad_norm))
        if math.isnan(grad_norm):
            logging.warning('grad norm is nan. Do not update model.')
        else:
            optimizer.step()


class CustomConverter(object):
    """Custom batch converter for Pytorch

    :param int subsampling_factor : The subsampling factor
    """

    def __init__(self, subsampling_factor=1, preprocess_conf=None):
        self.subsampling_factor = subsampling_factor
        self.load_inputs_and_targets = LoadInputsAndTargets(
            mode='asr', load_output=True, preprocess_conf=preprocess_conf)
        self.ignore_id = -1

    def transform(self, item):
        return self.load_inputs_and_targets(item)

    def __call__(self, batch, device):
        """Transforms a batch and send it to a device

        :param list batch: The batch to transform
        :param torch.device device: The device to send to
        :return: a tuple xs_pad, ilens, ys_pad
        :rtype (torch.Tensor, torch.Tensor, torch.Tensor)
        """
        # batch should be located in list
        assert len(batch) == 1
        xs, ys = batch[0]

        # perform subsampling
        if self.subsampling_factor > 1:
            xs = [x[::self.subsampling_factor, :] for x in xs]

        # get batch of lengths of input sequences
        ilens = np.array([x.shape[0] for x in xs])

        # perform padding and convert to tensor
        if xs[0].dtype.kind == 'c':
            xs_pad_real = pad_list(
                [torch.from_numpy(x.real).float() for x in xs], 0).to(device)
            xs_pad_imag = pad_list(
                [torch.from_numpy(x.imag).float() for x in xs], 0).to(device)
            # Note(kamo):
            # {'real': ..., 'imag': ...} will be changed to ComplexTensor in E2E.
            # Don't create ComplexTensor and give it E2E here
            # because torch.nn.DataParellel can't handle it.
            xs_pad = {'real': xs_pad_real, 'imag': xs_pad_imag}
        else:
            xs_pad = pad_list(
                [torch.from_numpy(x).float() for x in xs], 0).to(device)

        ilens = torch.from_numpy(ilens).to(device)
        ys_pad = pad_list([torch.from_numpy(y).long() for y in ys],
                          self.ignore_id).to(device)

        return xs_pad, ilens, ys_pad


def train(args):
    """Train with the given args

    :param Namespace args: The program arguments
    """
    set_deterministic_pytorch(args)

    # check cuda availability
    if not torch.cuda.is_available():
        logging.warning('cuda is not available')

    # get input and output dimension info
    with open(args.valid_json, 'rb') as f:
        valid_json = json.load(f)['utts']
    utts = list(valid_json.keys())
    idim = int(valid_json[utts[0]]['input'][0]['shape'][-1])
    odim = int(valid_json[utts[0]]['output'][0]['shape'][-1])
    logging.info('#input dims : ' + str(idim))
    logging.info('#output dims: ' + str(odim))

    # specify attention, CTC, hybrid mode
    if args.mtlalpha == 1.0:
        mtl_mode = 'ctc'
        logging.info('Pure CTC mode')
    elif args.mtlalpha == 0.0:
        mtl_mode = 'att'
        logging.info('Pure attention mode')
    else:
        mtl_mode = 'mtl'
        logging.info('Multitask learning mode')

    # specify model architecture
    model = E2E(idim, odim, args)
    subsampling_factor = model.subsample[0]

    if args.rnnlm is not None:
        rnnlm_args = get_model_conf(args.rnnlm, args.rnnlm_conf)
        rnnlm = lm_pytorch.ClassifierWithState(
            lm_pytorch.RNNLM(
                len(args.char_list), rnnlm_args.layer, rnnlm_args.unit))
        torch.load(args.rnnlm, rnnlm)
        model.rnnlm = rnnlm

    # write model config
    if not os.path.exists(args.outdir):
        os.makedirs(args.outdir)
    model_conf = args.outdir + '/model.json'
    with open(model_conf, 'wb') as f:
        logging.info('writing a model config file to ' + model_conf)
        f.write(json.dumps((idim, odim, vars(args)), indent=4, sort_keys=True).encode('utf_8'))
    for key in sorted(vars(args).keys()):
        logging.info('ARGS: ' + key + ': ' + str(vars(args)[key]))

    reporter = model.reporter

    # check the use of multi-gpu
    if args.ngpu > 1:
        model = torch.nn.DataParallel(model, device_ids=list(range(args.ngpu)))
        logging.info('batch size is automatically increased (%d -> %d)' % (
            args.batch_size, args.batch_size * args.ngpu))
        args.batch_size *= args.ngpu

    # set torch device
    device = torch.device("cuda" if args.ngpu > 0 else "cpu")
    model = model.to(device)

    # Setup an optimizer
    if args.opt == 'adadelta':
        optimizer = torch.optim.Adadelta(
            model.parameters(), rho=0.95, eps=args.eps,
            weight_decay=args.weight_decay)
    elif args.opt == 'adam':
        optimizer = torch.optim.Adam(model.parameters(),
                                     weight_decay=args.weight_decay)

    # FIXME: TOO DIRTY HACK
    setattr(optimizer, "target", reporter)
    setattr(optimizer, "serialize", lambda s: reporter.serialize(s))

    # Setup a converter
    converter = CustomConverter(subsampling_factor=subsampling_factor,
                                preprocess_conf=args.preprocess_conf)

    # read json data
    with open(args.train_json, 'rb') as f:
        train_json = json.load(f)['utts']
    with open(args.valid_json, 'rb') as f:
        valid_json = json.load(f)['utts']

    use_sortagrad = args.sortagrad == -1 or args.sortagrad > 0
    # make minibatch list (variable length)
    train = make_batchset(train_json, args.batch_size,
                          args.maxlen_in, args.maxlen_out, args.minibatches,
                          min_batch_size=args.ngpu if args.ngpu > 1 else 1, shortest_first=use_sortagrad)
    valid = make_batchset(valid_json, args.batch_size,
                          args.maxlen_in, args.maxlen_out, args.minibatches,
                          min_batch_size=args.ngpu if args.ngpu > 1 else 1)
    # hack to make batchsize argument as 1
    # actual bathsize is included in a list
    if args.n_iter_processes > 0:
        train_iter = ToggleableShufflingMultiprocessIterator(
            TransformDataset(train, converter.transform),
            batch_size=1, n_processes=args.n_iter_processes, n_prefetch=8, maxtasksperchild=20,
            shuffle=not use_sortagrad)
        valid_iter = ToggleableShufflingMultiprocessIterator(
            TransformDataset(valid, converter.transform),
            batch_size=1, repeat=False, shuffle=False,
            n_processes=args.n_iter_processes, n_prefetch=8, maxtasksperchild=20)
    else:
        train_iter = ToggleableShufflingSerialIterator(
            TransformDataset(train, converter.transform),
            batch_size=1, shuffle=not use_sortagrad)
        valid_iter = ToggleableShufflingSerialIterator(
            TransformDataset(valid, converter.transform),
            batch_size=1, repeat=False, shuffle=False)

    # Set up a trainer
    updater = CustomUpdater(
        model, args.grad_clip, train_iter, optimizer, converter, device, args.ngpu)
    trainer = training.Trainer(
        updater, (args.epochs, 'epoch'), out=args.outdir)

    if use_sortagrad:
        trainer.extend(ShufflingEnabler([train_iter]),
                       trigger=(args.sortagrad if args.sortagrad != -1 else args.epochs, 'epoch'))

    # Resume from a snapshot
    if args.resume:
        logging.info('resumed from %s' % args.resume)
        torch_resume(args.resume, trainer)

    # Evaluate the model with the test dataset for each epoch
    trainer.extend(CustomEvaluator(model, valid_iter, reporter, converter, device))

    # Save attention weight each epoch
    if args.num_save_attention > 0 and args.mtlalpha != 1.0:
        data = sorted(list(valid_json.items())[:args.num_save_attention],
                      key=lambda x: int(x[1]['input'][0]['shape'][1]), reverse=True)
        if hasattr(model, "module"):
            att_vis_fn = model.module.calculate_all_attentions
        else:
            att_vis_fn = model.calculate_all_attentions
        att_reporter = PlotAttentionReport(
            att_vis_fn, data, args.outdir + "/att_ws",
            converter=converter, device=device)
        trainer.extend(att_reporter, trigger=(1, 'epoch'))
    else:
        att_reporter = None

    # Make a plot for training and validation values
    trainer.extend(extensions.PlotReport(['main/loss', 'validation/main/loss',
                                          'main/loss_ctc', 'validation/main/loss_ctc',
                                          'main/loss_att', 'validation/main/loss_att'],
                                         'epoch', file_name='loss.png'))
    trainer.extend(extensions.PlotReport(['main/acc', 'validation/main/acc'],
                                         'epoch', file_name='acc.png'))
    trainer.extend(extensions.PlotReport(['main/cer_ctc', 'validation/main/cer_ctc'],
                                         'epoch', file_name='cer.png'))

    # Save best models
    trainer.extend(extensions.snapshot_object(model, 'model.loss.best', savefun=torch_save),
                   trigger=training.triggers.MinValueTrigger('validation/main/loss'))
    if mtl_mode != 'ctc':
        trainer.extend(extensions.snapshot_object(model, 'model.acc.best', savefun=torch_save),
                       trigger=training.triggers.MaxValueTrigger('validation/main/acc'))

    # save snapshot which contains model and optimizer states
    trainer.extend(torch_snapshot(), trigger=(1, 'epoch'))

    # epsilon decay in the optimizer
    if args.opt == 'adadelta':
        if args.criterion == 'acc' and mtl_mode != 'ctc':
            trainer.extend(restore_snapshot(model, args.outdir + '/model.acc.best', load_fn=torch_load),
                           trigger=CompareValueTrigger(
                               'validation/main/acc',
                               lambda best_value, current_value: best_value > current_value))
            trainer.extend(adadelta_eps_decay(args.eps_decay),
                           trigger=CompareValueTrigger(
                               'validation/main/acc',
                               lambda best_value, current_value: best_value > current_value))
        elif args.criterion == 'loss':
            trainer.extend(restore_snapshot(model, args.outdir + '/model.loss.best', load_fn=torch_load),
                           trigger=CompareValueTrigger(
                               'validation/main/loss',
                               lambda best_value, current_value: best_value < current_value))
            trainer.extend(adadelta_eps_decay(args.eps_decay),
                           trigger=CompareValueTrigger(
                               'validation/main/loss',
                               lambda best_value, current_value: best_value < current_value))

    # Write a log of evaluation statistics for each epoch
    trainer.extend(extensions.LogReport(trigger=(REPORT_INTERVAL, 'iteration')))
    report_keys = ['epoch', 'iteration', 'main/loss', 'main/loss_ctc', 'main/loss_att',
                   'validation/main/loss', 'validation/main/loss_ctc', 'validation/main/loss_att',
                   'main/acc', 'validation/main/acc', 'main/cer_ctc', 'validation/main/cer_ctc',
                   'elapsed_time']
    if args.opt == 'adadelta':
        trainer.extend(extensions.observe_value(
            'eps', lambda trainer: trainer.updater.get_optimizer('main').param_groups[0]["eps"]),
            trigger=(REPORT_INTERVAL, 'iteration'))
        report_keys.append('eps')
    if args.report_cer:
        report_keys.append('validation/main/cer')
    if args.report_wer:
        report_keys.append('validation/main/wer')
    trainer.extend(extensions.PrintReport(
        report_keys), trigger=(REPORT_INTERVAL, 'iteration'))

    trainer.extend(extensions.ProgressBar(update_interval=REPORT_INTERVAL))
    set_early_stop(trainer, args)

    if args.tensorboard_dir is not None and args.tensorboard_dir != "":
        writer = SummaryWriter(log_dir=args.tensorboard_dir)
        trainer.extend(TensorboardLogger(writer, att_reporter))
    # Run the training
    trainer.run()
    check_early_stop(trainer, args.epochs)


def recog(args):
    """Decode with the given args

    :param Namespace args: The program arguments
    """
    set_deterministic_pytorch(args)
    # read training config
    idim, odim, train_args = get_model_conf(args.model, args.model_conf)

    # load trained model parameters
    logging.info('reading model parameters from ' + args.model)
    model = E2E(idim, odim, train_args)
    torch_load(args.model, model)
    model.recog_args = args

    # read rnnlm
    if args.rnnlm:
        rnnlm_args = get_model_conf(args.rnnlm, args.rnnlm_conf)
        rnnlm = lm_pytorch.ClassifierWithState(
            lm_pytorch.RNNLM(
                len(train_args.char_list), rnnlm_args.layer, rnnlm_args.unit))
        torch_load(args.rnnlm, rnnlm)
        rnnlm.eval()
    else:
        rnnlm = None

    if args.word_rnnlm:
        rnnlm_args = get_model_conf(args.word_rnnlm, args.word_rnnlm_conf)
        word_dict = rnnlm_args.char_list_dict
        char_dict = {x: i for i, x in enumerate(train_args.char_list)}
        word_rnnlm = lm_pytorch.ClassifierWithState(lm_pytorch.RNNLM(
            len(word_dict), rnnlm_args.layer, rnnlm_args.unit))
        torch_load(args.word_rnnlm, word_rnnlm)
        word_rnnlm.eval()

        if rnnlm is not None:
            rnnlm = lm_pytorch.ClassifierWithState(
                extlm_pytorch.MultiLevelLM(word_rnnlm.predictor,
                                           rnnlm.predictor, word_dict, char_dict))
        else:
            rnnlm = lm_pytorch.ClassifierWithState(
                extlm_pytorch.LookAheadWordLM(word_rnnlm.predictor,
                                              word_dict, char_dict))

    # gpu
    if args.ngpu == 1:
        gpu_id = list(range(args.ngpu))
        logging.info('gpu id: ' + str(gpu_id))
        model.cuda()
        if rnnlm:
            rnnlm.cuda()

    # read json data
    with open(args.recog_json, 'rb') as f:
        js = json.load(f)['utts']
    new_js = {}

    load_inputs_and_targets = LoadInputsAndTargets(
        mode='asr', load_output=False, sort_in_input_length=False,
        preprocess_conf=train_args.preprocess_conf
        if args.preprocess_conf is None else args.preprocess_conf)

    if args.batchsize == 0:
        with torch.no_grad(), using_transform_config({'train': False}):
            for idx, name in enumerate(js.keys(), 1):
                logging.info('(%d/%d) decoding ' + name, idx, len(js.keys()))
                batch = [(name, js[name])]
<<<<<<< HEAD
                feat = load_inputs_and_targets(batch)[0][0]
                nbest_hyps = model.recognize(feat, args, train_args.char_list, rnnlm)
=======
                with using_transform_config({'train': True}):
                    feat = load_inputs_and_targets(batch)[0][0]
                if args.streaming_window:
                    logging.info('Using streaming recognizer with window size %d frames', args.streaming_window)
                    se2e = StreamingE2E(e2e=model, recog_args=args, char_list=train_args.char_list, rnnlm=rnnlm)
                    for i in range(0, feat.shape[0], args.streaming_window):
                        logging.info('Feeding frames %d - %d', i, i + args.streaming_window)
                        se2e.accept_input(feat[i:i + args.streaming_window])
                    logging.info('Running offline attention decoder')
                    se2e.decode_with_attention_offline()
                    logging.info('Offline attention decoder finished')
                    nbest_hyps = se2e.retrieve_recognition()
                else:
                    nbest_hyps = model.recognize(feat, args, train_args.char_list, rnnlm)
>>>>>>> fc9037e4
                new_js[name] = add_results_to_json(js[name], nbest_hyps, train_args.char_list)

    else:
        def grouper(n, iterable, fillvalue=None):
            kargs = [iter(iterable)] * n
            return zip_longest(*kargs, fillvalue=fillvalue)

        # sort data
        keys = list(js.keys())
        feat_lens = [js[key]['input'][0]['shape'][0] for key in keys]
        sorted_index = sorted(range(len(feat_lens)), key=lambda i: -feat_lens[i])
        keys = [keys[i] for i in sorted_index]

        with torch.no_grad(), using_transform_config({'train': False}):
            for names in grouper(args.batchsize, keys, None):
                names = [name for name in names if name]
                batch = [(name, js[name]) for name in names]
                feats = load_inputs_and_targets(batch)[0]
                nbest_hyps = model.recognize_batch(feats, args, train_args.char_list, rnnlm=rnnlm)

                for i, nbest_hyp in enumerate(nbest_hyps):
                    name = names[i]
                    new_js[name] = add_results_to_json(js[name], nbest_hyp, train_args.char_list)

    # TODO(watanabe) fix character coding problems when saving it
    with open(args.result_label, 'wb') as f:
        f.write(json.dumps({'utts': new_js}, indent=4, sort_keys=True).encode('utf_8'))


def enhance(args):
    """Dumping enhanced speech and mask

    :param Namespace args: The program arguments
    """
    set_deterministic_pytorch(args)
    # read training config
    idim, odim, train_args = get_model_conf(args.model, args.model_conf)

    # load trained model parameters
    logging.info('reading model parameters from ' + args.model)
    model = E2E(idim, odim, train_args)
    torch_load(args.model, model)
    model.recog_args = args

    # gpu
    if args.ngpu == 1:
        gpu_id = list(range(args.ngpu))
        logging.info('gpu id: ' + str(gpu_id))
        model.cuda()

    # read json data
    with open(args.recog_json, 'rb') as f:
        js = json.load(f)['utts']

    load_inputs_and_targets = LoadInputsAndTargets(
        mode='asr', load_output=False, sort_in_input_length=False,
        preprocess_conf=None  # Apply pre_process in outer func
    )
    if args.batchsize == 0:
        args.batchsize = 1

    # Creates writers for outputs from the network
    if args.enh_wspecifier is not None:
        enh_writer = FileWriterWrapper(args.enh_wspecifier,
                                       filetype=args.enh_filetype)
    else:
        enh_writer = None

    # Creates a Transformation instance
    preprocess_conf = (
        train_args.preprocess_conf if args.preprocess_conf is None
        else args.preprocess_conf)
    if preprocess_conf is not None:
        logging.info('Use preprocessing'.format(preprocess_conf))
        transform = Transformation(preprocess_conf)
    else:
        transform = None

    # Creates a IStft instance
    istft = None
    frame_shift = args.istft_n_shift  # Used for plot the spectrogram
    if args.apply_istft:
        if preprocess_conf is not None:
            # Read the conffile and find stft setting
            with open(preprocess_conf) as f:
                # Json format: e.g.
                #    {"process": [{"type": "stft",
                #                  "win_length": 400,
                #                  "n_fft": 512, "n_shift": 160,
                #                  "window": "han"},
                #                 {"type": "foo", ...}, ...]}
                conf = json.load(f)
                assert 'process' in conf, conf
                # Find stft setting
                for p in conf['process']:
                    if p['type'] == 'stft':
                        istft = IStft(win_length=p['win_length'],
                                      n_shift=p['n_shift'],
                                      window=p.get('window', 'hann'))
                        logging.info('stft is found in {}. '
                                     'Setting istft config from it\n{}'
                                     .format(preprocess_conf, istft))
                        frame_shift = p['n_shift']
                        break
        if istft is None:
            # Set from command line arguments
            istft = IStft(win_length=args.istft_win_length,
                          n_shift=args.istft_n_shift,
                          window=args.istft_window)
            logging.info('Setting istft config from the command line args\n{}'
                         .format(istft))

    # sort data
    keys = list(js.keys())
    feat_lens = [js[key]['input'][0]['shape'][0] for key in keys]
    sorted_index = sorted(range(len(feat_lens)), key=lambda i: -feat_lens[i])
    keys = [keys[i] for i in sorted_index]

    def grouper(n, iterable, fillvalue=None):
        kargs = [iter(iterable)] * n
        return zip_longest(*kargs, fillvalue=fillvalue)

    num_images = 0
    if not os.path.exists(args.image_dir):
        os.makedirs(args.image_dir)

    for names in grouper(args.batchsize, keys, None):
        batch = [(name, js[name]) for name in names]

        # May be in time region: (Batch, [Time, Channel])
        org_feats = load_inputs_and_targets(batch)[0]
        if transform is not None:
            with using_transform_config({'train': False}):
                # May be in time-freq region: : (Batch, [Time, Channel, Freq])
                feats = transform(org_feats)
        else:
            feats = org_feats

        with torch.no_grad():
            enhanced, mask, ilens = model.enhance(feats)

        for idx, name in enumerate(names):
            # Assuming mask, feats : [Batch, Time, Channel. Freq]
            #          enhanced    : [Batch, Time, Freq]
            enh = enhanced[idx][:ilens[idx]]
            mas = mask[idx][:ilens[idx]]
            feat = feats[idx]

            # Write enhanced wave files
            if enh_writer is not None:
                if istft is not None:
                    enh = istft(enh)
                else:
                    enh = enh

                if args.keep_length:
                    if len(org_feats[idx]) < len(enh):
                        # Truncate the frames added by stft padding
                        enh = enh[:len(org_feats[idx])]
                    elif len(org_feats) > len(enh):
                        padwidth = [(0, (len(org_feats[idx]) - len(enh)))] \
                            + [(0, 0)] * (enh.ndim - 1)
                        enh = np.pad(enh, padwidth, mode='constant')

                if args.enh_filetype in ('sound', 'sound.hdf5'):
                    enh_writer[name] = (args.fs, enh)
                else:
                    # Hint: To dump stft_signal, mask or etc,
                    # enh_filetype='hdf5' might be convenient.
                    enh_writer[name] = enh

            # Plot spectrogram
            if args.image_dir is not None and num_images < args.num_images:
                import matplotlib.pyplot as plt
                num_images += 1
                ref_ch = 0

                plt.figure(figsize=(20, 10))
                plt.subplot(4, 1, 1)
                plt.title('Mask [ref={}ch]'.format(ref_ch))
                plot_spectrogram(plt, mas[:, ref_ch].T, fs=args.fs,
                                 mode='linear', frame_shift=frame_shift,
                                 bottom=False, labelbottom=False)

                plt.subplot(4, 1, 2)
                plt.title('Noisy speech [ref={}ch]'.format(ref_ch))
                plot_spectrogram(plt, feat[:, ref_ch].T, fs=args.fs,
                                 mode='db', frame_shift=frame_shift,
                                 bottom=False, labelbottom=False)

                plt.subplot(4, 1, 3)
                plt.title('Masked speech [ref={}ch]'.format(ref_ch))
                plot_spectrogram(
                    plt, (feat[:, ref_ch] * mas[:, ref_ch]).T,
                    frame_shift=frame_shift,
                    fs=args.fs, mode='db', bottom=False, labelbottom=False)

                plt.subplot(4, 1, 4)
                plt.title('Enhanced speech')
                plot_spectrogram(plt, enh.T, fs=args.fs,
                                 mode='db', frame_shift=frame_shift)

                plt.savefig(os.path.join(args.image_dir, name + '.png'))
                plt.clf()

            if num_images >= args.num_images and enh_writer is None:
                logging.info('Breaking the process.')
                break<|MERGE_RESOLUTION|>--- conflicted
+++ resolved
@@ -11,19 +11,14 @@
 import os
 import sys
 
-# chainer related
 from chainer.datasets import TransformDataset
 from chainer import reporter as reporter_module
 from chainer import training
 from chainer.training import extensions
-
-# torch related
-import torch
-
 import numpy as np
 from tensorboardX import SummaryWriter
-
-# espnet related
+import torch
+
 from espnet.asr.asr_utils import adadelta_eps_decay
 from espnet.asr.asr_utils import add_results_to_json
 from espnet.asr.asr_utils import CompareValueTrigger
@@ -40,17 +35,13 @@
 import espnet.lm.pytorch_backend.lm as lm_pytorch
 from espnet.nets.pytorch_backend.e2e_asr import E2E
 from espnet.nets.pytorch_backend.e2e_asr import pad_list
-<<<<<<< HEAD
+from espnet.nets.pytorch_backend.e2e_asr import StreamingE2E
 from espnet.transform.spectrogram import IStft
 from espnet.transform.transformation import Transformation
 from espnet.transform.transformation import using_transform_config
 from espnet.utils.cli_utils import FileWriterWrapper
 from espnet.utils.deterministic_utils import set_deterministic_pytorch
 from espnet.utils.io_utils import LoadInputsAndTargets
-=======
-from espnet.nets.pytorch_backend.e2e_asr import StreamingE2E
-
->>>>>>> fc9037e4
 from espnet.utils.training.iterators import ShufflingEnabler
 from espnet.utils.training.iterators import ToggleableShufflingMultiprocessIterator
 from espnet.utils.training.iterators import ToggleableShufflingSerialIterator
@@ -507,12 +498,7 @@
             for idx, name in enumerate(js.keys(), 1):
                 logging.info('(%d/%d) decoding ' + name, idx, len(js.keys()))
                 batch = [(name, js[name])]
-<<<<<<< HEAD
                 feat = load_inputs_and_targets(batch)[0][0]
-                nbest_hyps = model.recognize(feat, args, train_args.char_list, rnnlm)
-=======
-                with using_transform_config({'train': True}):
-                    feat = load_inputs_and_targets(batch)[0][0]
                 if args.streaming_window:
                     logging.info('Using streaming recognizer with window size %d frames', args.streaming_window)
                     se2e = StreamingE2E(e2e=model, recog_args=args, char_list=train_args.char_list, rnnlm=rnnlm)
@@ -525,7 +511,6 @@
                     nbest_hyps = se2e.retrieve_recognition()
                 else:
                     nbest_hyps = model.recognize(feat, args, train_args.char_list, rnnlm)
->>>>>>> fc9037e4
                 new_js[name] = add_results_to_json(js[name], nbest_hyps, train_args.char_list)
 
     else:
